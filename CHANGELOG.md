--- conflicted
+++ resolved
@@ -1,10 +1,6 @@
 # Change log
 
-<<<<<<< HEAD
-## 0.2.1 (18/03/2019)
-=======
 ## 0.2.0 (18/03/2019)
->>>>>>> 290fc1ba
 
 * implemented `euclidean_nearest_neighbor` and all its corresponding class/landscape distribution statistic metrics
 * fixed dtype of `self.classes` in `landscape.Landscape`
